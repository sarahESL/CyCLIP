--- conflicted
+++ resolved
@@ -17,12 +17,7 @@
 from torch.cuda.amp import GradScaler
 from torch.nn.parallel import DistributedDataParallel as DDP
 
-<<<<<<< HEAD
-from pkgs.openai.clip import load as load_model_openai
-#from pkgs.moein.clip import load as load_model_moein
-=======
 from pkgs.openai.clip import load as load_model
->>>>>>> 265e8c71
 
 from .train import train
 from .evaluate import evaluate
